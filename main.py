import HopfieldNetwork
import PatternManager
from HopfieldUtils import *
import numpy as np

np.set_printoptions(precision=2)
np.set_printoptions(suppress=True)
N = 64

numPatternsByTask = [50]
numPatternsByTask.extend([1 for _ in range(5)])

# HYPERPARAMS ---------------------------------------------------------------------------------------------------------
# Pattern generation params ---------------------------------------------------
mappingFunction = HopfieldNetwork.UpdateRule.ActivationFunction.BipolarHeaviside()
patternManager = PatternManager.SequentialLearningPatternManager(
    N, mappingFunction)

# Network params---------------------------------------------------------------
energyFunction = HopfieldNetwork.EnergyFunction.BipolarEnergyFunction()
activationFunction = HopfieldNetwork.UpdateRule.ActivationFunction.BipolarHeaviside()
# updateRule = HopfieldNetwork.UpdateRule.Synchronous(activationFunction)
# updateRule = HopfieldNetwork.UpdateRule.AsynchronousList(activationFunction)
updateRule = HopfieldNetwork.UpdateRule.AsynchronousPermutation(
    activationFunction, energyFunction)


EPOCHS = 500
# learningRule = HopfieldNetwork.LearningRule.Hebbian()
# learningRule = HopfieldNetwork.LearningRule.RehearsalHebbian(maxEpochs=EPOCHS, fracRehearse=0.2, updateRehearsalStatesFreq="Epoch")
# learningRule = HopfieldNetwork.LearningRule.PseudorehearsalHebbian(maxEpochs=EPOCHS, numRehearse=2, numPseudorehearsalSamples=10, updateRehearsalStatesFreq="Epoch")

# learningRule = HopfieldNetwork.LearningRule.Delta(maxEpochs=EPOCHS)
# learningRule = HopfieldNetwork.LearningRule.RehearsalDelta(maxEpochs=EPOCHS, numRehearse=3, updateRehearsalStatesFreq="Epoch")
# learningRule = HopfieldNetwork.LearningRule.PseudorehearsalDelta(maxEpochs=EPOCHS,
#     fracRehearse=1, trainUntilStable=False,
#     numPseudorehearsalSamples=512, updateRehearsalStatesFreq="Epoch",
#     keepFirstTaskPseudoitems=True, requireUniquePseudoitems=True,
#     rejectLearnedStatesAsPseudoitems=False)

TEMPERATURE = 1000
DECAY_RATE = np.round((1) * (TEMPERATURE/EPOCHS), 3)
# learningRule = HopfieldNetwork.LearningRule.ThermalDelta(maxEpochs=EPOCHS, temperature=TEMPERATURE, temperatureDecay=DECAY_RATE)
# learningRule = HopfieldNetwork.LearningRule.RehearsalThermalDelta(maxEpochs=EPOCHS, temperature=TEMPERATURE,
#     temperatureDecay=DECAY_RATE,
#     fracRehearse=1, updateRehearsalStatesFreq="Epoch")
# learningRule = HopfieldNetwork.LearningRule.PseudorehearsalThermalDelta(maxEpochs=EPOCHS, temperature=TEMPERATURE, temperatureDecay=DECAY_RATE,
#     fracRehearse=1, trainUntilStable=False,
#     numPseudorehearsalSamples=2048, updateRehearsalStatesFreq="Epoch",
#     keepFirstTaskPseudoitems=True, requireUniquePseudoitems=True,
#     rejectLearnedStatesAsPseudoitems=True)

learningRule = HopfieldNetwork.LearningRule.ElasticWeightConsolidationThermalDelta(
<<<<<<< HEAD
        maxEpochs=EPOCHS, temperature=TEMPERATURE, temperatureDecay=0.0*DECAY_RATE,
        ewcTermGenerator=HopfieldNetwork.LearningRule.EWCTerm.HebbianTerm, ewcLambda=0.05,
        useOnlyFirstEWCTerm=True)
=======
    maxEpochs=EPOCHS, temperature=TEMPERATURE, temperatureDecay=0.0*DECAY_RATE,
    ewcTermGenerator=HopfieldNetwork.LearningRule.EWCTerm.WeightDecayTerm, ewcLambda=0.005,
    useOnlyFirstEWCTerm=True)
>>>>>>> 3ee22ec0

# Network noise/error params --------------------------------------------------
allowableLearningStateError = 0.02
inputNoise = None
heteroassociativeNoiseRatio = 0.05

# SETUP ---------------------------------------------------------------------------------------------------------------
# Create network
network = HopfieldNetwork.GeneralHopfieldNetwork(
    N=N,
    energyFunction=energyFunction,
    activationFunction=activationFunction,
    updateRule=updateRule,
    learningRule=learningRule,
    allowableLearningStateError=allowableLearningStateError,
    patternManager=patternManager,
    weights=np.random.normal(size=(N, N))
)

tasks = patternManager.createTasks(
    numPatternsByTask=numPatternsByTask
)

# We have currently seen no patterns
seenPatterns = []
# We declare an empty matrix of stabilities
# First index is epoch (currently 0) second is task index
taskPatternStabilities = np.empty(shape=(0, len(tasks)))
# And we track stability over epochs
numStableOverEpochs = []

# Print network details
print(network.getNetworkDescriptionString())
print()

# TRAINING ------------------------------------------------------------------------------------------------------------
for task in tasks:
    seenPatterns.extend(task.getTaskPatterns())

    print(f"{task}")
    # print(f"Task Patterns:")
    # for pattern in task.getTaskPatterns():
    #     print(pattern)

    # This task has started, note this
    task.startEpoch = network.epochs
    # Learn the patterns
    accuracies, numStable = network.learnPatterns(
        patterns=task.taskPatterns,
        allTaskPatterns=patternManager.allTaskPatterns,
        heteroassociativeNoiseRatio=heteroassociativeNoiseRatio,
        inputNoise=inputNoise
    )

    # print(f"Network Weights:\n{network.weights}")

    taskPatternStabilities = np.vstack(
        [taskPatternStabilities, accuracies.copy()])
    numStableOverEpochs.extend(numStable)

    print(f"Most Recent Epoch Stable States: {numStable[-1]}")
    print()


# GRAPHING ------------------------------------------------------------------------------------------------------------
titleBasis = f"{network.N} Neuron, {network.learningRule}\n{network.allowableLearningStateError} Allowable Stability Error\n{heteroassociativeNoiseRatio} Heteroassociative Noise"
fileNameBasis = f"{network.N}Bipolar-{network.learningRule.infoString()}-{network.allowableLearningStateError}AllowableStabilityError-{heteroassociativeNoiseRatio}HeteroassociativeNoise"
taskEpochBoundaries = [task.startEpoch for task in tasks]

<<<<<<< HEAD
plotSingleTaskStability(taskPatternStabilities[:, 0]*(len(tasks[0].taskPatterns)), taskEpochBoundaries[0],
    title=f"{titleBasis}\n Stability of First Task",
    legend=[str(tasks[0])], figsize=(12,6),
    fileName=f"graphs/{fileNameBasis}--StabilityOfTask0.png"
    )
=======
# plotSingleTaskStability(taskPatternStabilities[:, 0]*(len(tasks[0].taskPatterns)), taskEpochBoundaries[0],
#     title=f"{titleBasis}\n Stability of First Task",
#     legend=[str(tasks[0])], figsize=(12,6),
#     fileName=f"graphs/{fileNameBasis}--StabilityOfTask0.png"
#     )

plotTaskPatternStability(taskPatternStabilities, taskEpochBoundaries=taskEpochBoundaries, plotAverage=False,
                         title=f"{titleBasis}\n Stability by Task",
                         legend=[str(task) for task in tasks], figsize=(12, 6),
                         fileName=f"graphs/{fileNameBasis}--StabilityByTask.png"
                         )
>>>>>>> 3ee22ec0

# plotTaskPatternStability(taskPatternStabilities, taskEpochBoundaries=taskEpochBoundaries, plotAverage=False,
#     title=f"{titleBasis}\n Stability by Task",
#     legend=[str(task) for task in tasks], figsize=(12,6),
#     fileName=f"graphs/{fileNameBasis}--StabilityByTask.png"
#     )

# plotTotalStablePatterns(numStableOverEpochs,
#     title=f"{titleBasis}\n Total Stable States",
#     figsize=(12,6),
#     fileName=f"graphs/{fileNameBasis}--TotalStablePatterns.png"
#     )

saveDataAsJSON(f"data/{fileNameBasis}.json",
               networkDescription=network.getNetworkDescriptionJSON(),
               trainingInformation={
                   "inputNoise": inputNoise,
                   "heteroassociativeNoiseRatio": heteroassociativeNoiseRatio
               },
               taskPatternStabilities=taskPatternStabilities.tolist(),
               taskEpochBoundaries=taskEpochBoundaries,
               numStableOverEpochs=numStableOverEpochs,
               weights=network.weights.tolist(),
               tasks=[np.array(task.taskPatterns).tolist() for task in patternManager.taskPatternManagers])<|MERGE_RESOLUTION|>--- conflicted
+++ resolved
@@ -51,15 +51,9 @@
 #     rejectLearnedStatesAsPseudoitems=True)
 
 learningRule = HopfieldNetwork.LearningRule.ElasticWeightConsolidationThermalDelta(
-<<<<<<< HEAD
         maxEpochs=EPOCHS, temperature=TEMPERATURE, temperatureDecay=0.0*DECAY_RATE,
         ewcTermGenerator=HopfieldNetwork.LearningRule.EWCTerm.HebbianTerm, ewcLambda=0.05,
         useOnlyFirstEWCTerm=True)
-=======
-    maxEpochs=EPOCHS, temperature=TEMPERATURE, temperatureDecay=0.0*DECAY_RATE,
-    ewcTermGenerator=HopfieldNetwork.LearningRule.EWCTerm.WeightDecayTerm, ewcLambda=0.005,
-    useOnlyFirstEWCTerm=True)
->>>>>>> 3ee22ec0
 
 # Network noise/error params --------------------------------------------------
 allowableLearningStateError = 0.02
@@ -129,13 +123,6 @@
 fileNameBasis = f"{network.N}Bipolar-{network.learningRule.infoString()}-{network.allowableLearningStateError}AllowableStabilityError-{heteroassociativeNoiseRatio}HeteroassociativeNoise"
 taskEpochBoundaries = [task.startEpoch for task in tasks]
 
-<<<<<<< HEAD
-plotSingleTaskStability(taskPatternStabilities[:, 0]*(len(tasks[0].taskPatterns)), taskEpochBoundaries[0],
-    title=f"{titleBasis}\n Stability of First Task",
-    legend=[str(tasks[0])], figsize=(12,6),
-    fileName=f"graphs/{fileNameBasis}--StabilityOfTask0.png"
-    )
-=======
 # plotSingleTaskStability(taskPatternStabilities[:, 0]*(len(tasks[0].taskPatterns)), taskEpochBoundaries[0],
 #     title=f"{titleBasis}\n Stability of First Task",
 #     legend=[str(tasks[0])], figsize=(12,6),
@@ -147,7 +134,6 @@
                          legend=[str(task) for task in tasks], figsize=(12, 6),
                          fileName=f"graphs/{fileNameBasis}--StabilityByTask.png"
                          )
->>>>>>> 3ee22ec0
 
 # plotTaskPatternStability(taskPatternStabilities, taskEpochBoundaries=taskEpochBoundaries, plotAverage=False,
 #     title=f"{titleBasis}\n Stability by Task",
